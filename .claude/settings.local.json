{
  "permissions": {
    "allow": [
      "Bash(pip install:*)",
      "Bash(python -m pytest tests/ --cov=. --cov-report=term-missing -m \"not e2e\")",
      "Bash(python:*)",
      "Bash(mkdir:*)",
      "Bash(move \"app.py\" \"src/meld_visualizer/app.py\")",
      "Bash(move \"config.py\" \"src/meld_visualizer/config.py\")",
      "Bash(move \"constants.py\" \"src/meld_visualizer/constants.py\")",
      "Bash(cmd /c:*)",
      "Bash(mv:*)",
      "Bash(rm:*)",
      "Bash(cp -r \"docs\" \"docs_temp\")",
      "Bash(cp:*)",
      "Bash(find:*)",
      "Bash(grep -l \"from config\\|from constants\\|from services\\|from data_processing\\|from layout\\|from logging_config\\|from security_utils\" \"src/meld_visualizer/callbacks/\"*.py)",
      "Bash(sed:*)",
      "Bash(timeout:*)",
      "Bash(where:*)",
      "Bash(bash:*)",
<<<<<<< HEAD
      "Bash(git merge:*)",
      "Bash(git commit:*)"
=======
      "Bash(git checkout:*)",
      "mcp__ide__executeCode",
      "Bash(pytest:*)",
      "Bash(set PYTHONPATH=C:VSCodeMELDMELD_Visualizersrc)",
      "Bash(git add:*)",
      "Bash(git push:*)"
>>>>>>> 1291edcc
    ],
    "defaultMode": "acceptEdits",
    "additionalDirectories": [
      "C:\\c\\VSCode\\MELD"
    ]
  },
  "outputStyle": "Explanatory"
}<|MERGE_RESOLUTION|>--- conflicted
+++ resolved
@@ -19,17 +19,12 @@
       "Bash(timeout:*)",
       "Bash(where:*)",
       "Bash(bash:*)",
-<<<<<<< HEAD
-      "Bash(git merge:*)",
-      "Bash(git commit:*)"
-=======
       "Bash(git checkout:*)",
       "mcp__ide__executeCode",
       "Bash(pytest:*)",
       "Bash(set PYTHONPATH=C:VSCodeMELDMELD_Visualizersrc)",
       "Bash(git add:*)",
       "Bash(git push:*)"
->>>>>>> 1291edcc
     ],
     "defaultMode": "acceptEdits",
     "additionalDirectories": [
