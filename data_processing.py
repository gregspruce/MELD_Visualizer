# --- data_processing.py ---

import base64
import io
import pandas as pd
import numpy as np

def parse_contents(contents, filename):
    """
    Parses the contents of an uploaded CSV file.

    Args:
        contents (str): The base64 encoded string of the file content.
        filename (str): The name of the uploaded file.

    Returns:
        tuple: A tuple containing (DataFrame, error_message, unit_conversion_flag).
               The DataFrame is None if an error occurs.
    """
    if not contents:
        return None, "Error: No file content found.", False

    _, content_string = contents.split(',')
    decoded = base64.b64decode(content_string)
    try:
        if 'csv' not in filename:
            return None, "Error: Please upload a .csv file.", False

        df = pd.read_csv(io.StringIO(decoded.decode('utf-8')))
        df['Time'] = pd.to_datetime(df['Date'] + ' ' + df['Time'])
        df['TimeInSeconds'] = (df['Time'] - df['Time'].min()).dt.total_seconds()

        converted_units = False
        # Check for imperial units (inches/sec) and convert to metric (mm/sec)
        df_active_check = df[df['FeedVel'] > 0]
        if not df_active_check.empty and df_active_check['FeedVel'].max() <= 100:
            converted_units = True
            cols_to_convert = ['XPos', 'YPos', 'ZPos', 'FeedVel', 'PathVel', 'XVel', 'YVel', 'ZVel']
            for col in [c for c in cols_to_convert if c in df.columns]:
                df[col] *= 25.4
        return df, None, converted_units
    except Exception as e:
        return None, f"An unexpected error occurred: {e}", False

def get_cross_section_vertices(p, v_dir, T, L, R, N=12):
    """
    Calculates the vertices of a single cross-section for the mesh.
    This defines the shape of the extruded bead at a single point.
    """
    if np.linalg.norm(v_dir) > 1e-9:
        v_dir = v_dir / np.linalg.norm(v_dir)
    else:
        # Default to a vertical direction if the direction vector is zero
        v_dir = np.array([0, 1, 0])

    z_axis = np.array([0, 0, 1])
    h_vec = np.cross(v_dir, z_axis)
    if np.linalg.norm(h_vec) < 1e-6:
        h_vec = np.array([1, 0, 0]) # Fallback for vertical toolpaths
    h_vec = h_vec / np.linalg.norm(h_vec)
    u_vec = np.cross(h_vec, v_dir)

    vertices = []
    half_N = N // 2
    # First semi-circle
    center_s1 = p - h_vec * T / 2.0
    for i in range(half_N):
        angle = np.pi/2 + (np.pi * i) / (half_N - 1)
        vertex = center_s1 + R * (np.cos(angle) * h_vec + np.sin(angle) * u_vec)
        vertices.append(vertex)
    # Second semi-circle
    center_s2 = p + h_vec * T / 2.0
    for i in range(half_N):
        angle = -np.pi/2 + (np.pi * i) / (half_N - 1)
        vertex = center_s2 + R * (np.cos(angle) * h_vec + np.sin(angle) * u_vec)
        vertices.append(vertex)

    return np.array(vertices)

def generate_volume_mesh(df_active, color_col):
    """
    Generates the vertices, faces, and color data for a 3D mesh plot.

    Args:
        df_active (pd.DataFrame): DataFrame containing only active extrusion data.
        color_col (str): The name of the column to use for the mesh's color intensity.

    Returns:
        dict: A dictionary containing 'vertices', 'faces', and 'vertex_colors'.
              Returns None if the data is insufficient for mesh generation.
    """
    if df_active.empty:
        return None

    # Check for required columns for geometry calculation
    required_cols = {'XPos', 'YPos', 'ZPos', 'FeedVel', 'PathVel'}
    if not required_cols.issubset(df_active.columns):
        missing_cols = required_cols - set(df_active.columns)
        print(f"Error: Missing required columns for mesh generation: {', '.join(missing_cols)}")
        return None

<<<<<<< HEAD
    # Constants for bead shape calculation
    L = 2.0
    R = L / 2.0
    W_Bar_mm = 0.5 * 25.4
    Area_M = W_Bar_mm**2

    # Make a copy to avoid SettingWithCopyWarning, although the calling function already does.
    df_calc = df_active.copy()

    # Calculate bead geometry based on process parameters
    df_calc['L'] = L
    df_calc['R'] = R
    df_calc['Bead_Area'] = (df_calc['FeedVel'] * Area_M) / df_calc['PathVel']
    df_calc['T'] = (df_calc['Bead_Area'] - (np.pi * R**2)) / L
    df_calc['T_clipped'] = df_calc['T'].clip(0.0, 25.4) # Clip to a reasonable max thickness

    points = df_calc[['XPos', 'YPos', 'ZPos']].values
    # No need to rename columns, just select them in the correct order for indexing.
    geometries = df_calc[['T_clipped', 'L', 'R']].values
    color_data = df_calc[color_col].values
=======
    # --- Bead Geometry Constants ---
    # These values define the physical properties of the extrusion material.
    BEAD_LENGTH = 2.0  # Length of the rectangular part of the bead cross-section (mm)
    BEAD_RADIUS = BEAD_LENGTH / 2.0 # Radius of the semi-circular ends (mm)
    WIRE_DIAMETER_MM = 0.5 * INCH_TO_MM # Diameter of the feedstock wire (mm)
    WIRE_AREA = WIRE_DIAMETER_MM**2 # Area of the feedstock wire (mm^2)
    MAX_BEAD_THICKNESS = 1.0 * INCH_TO_MM # Safety clip for bead thickness (mm)
    POINTS_PER_SECTION = 12 # Number of vertices in each cross-section circle

    # --- Bead Geometry Calculation ---
    # This section calculates the cross-sectional geometry of the bead at each point
    # based on the principle of conservation of mass (volume in = volume out).
    # Bead Area = (Feed Velocity * Wire Area) / Path Velocity
    df_active = df_active.copy()
    df_active['Bead_Area'] = (df_active['FeedVel'] * WIRE_AREA) / df_active['PathVel']
    # The thickness T is derived from the area of the idealized bead shape (rectangle + circle)
    df_active['T'] = (df_active['Bead_Area'] - (np.pi * BEAD_RADIUS**2)) / BEAD_LENGTH
    df_active['T_clipped'] = df_active['T'].clip(0.0, MAX_BEAD_THICKNESS)

    # --- Vertex and Face Generation ---
    points = df_active[['XPos', 'YPos', 'ZPos']].values
    geometries = df_active[['T_clipped']].rename(columns={'T_clipped': 'T'}).values
    color_data = df_active[color_col].values
>>>>>>> 47ce58cf

    all_vertices, all_faces, vertex_colors = [], [], []
    vertex_offset = 0
    N_points_per_section = 12 # Number of vertices in each cross-section circle

    for i in range(len(points) - 1):
        p1, p2 = points[i], points[i+1]
        g1, g2 = geometries[i], geometries[i+1]
        v_direction = p2 - p1

        # Skip if points are identical (no direction)
        if np.linalg.norm(v_direction) < 1e-6:
            continue

<<<<<<< HEAD
        verts1 = get_cross_section_vertices(p1, v_direction, g1[0], g1[1], g1[2], N=N_points_per_section)
        verts2 = get_cross_section_vertices(p2, v_direction, g2[0], g2[1], g2[2], N=N_points_per_section)

=======
        # Generate the vertices for the cross-sections at the start and end of the segment
        verts1 = get_cross_section_vertices(p1, v_direction, g1[0], BEAD_LENGTH, BEAD_RADIUS, N=POINTS_PER_SECTION)
        verts2 = get_cross_section_vertices(p2, v_direction, g2[0], BEAD_LENGTH, BEAD_RADIUS, N=POINTS_PER_SECTION)
>>>>>>> 47ce58cf
        all_vertices.extend(verts1)
        all_vertices.extend(verts2)

        # Assign color data to the vertices
        vertex_colors.extend([color_data[i]] * N_points_per_section)
        vertex_colors.extend([color_data[i+1]] * N_points_per_section)

        # Create faces connecting the two cross-sections
        for j in range(N_points_per_section):
            v1 = vertex_offset + j
            v2 = vertex_offset + (j + 1) % N_points_per_section
            v3 = vertex_offset + N_points_per_section + j
            v4 = vertex_offset + N_points_per_section + (j + 1) % N_points_per_section
            # Create two triangles for each quad
            all_faces.append([v1, v3, v4])
            all_faces.append([v1, v4, v2])
        vertex_offset += 2 * N_points_per_section

    if not all_vertices:
        return None

    return {
        "vertices": np.array(all_vertices),
        "faces": np.array(all_faces),
        "vertex_colors": np.array(vertex_colors)
    }<|MERGE_RESOLUTION|>--- conflicted
+++ resolved
@@ -99,28 +99,6 @@
         print(f"Error: Missing required columns for mesh generation: {', '.join(missing_cols)}")
         return None
 
-<<<<<<< HEAD
-    # Constants for bead shape calculation
-    L = 2.0
-    R = L / 2.0
-    W_Bar_mm = 0.5 * 25.4
-    Area_M = W_Bar_mm**2
-
-    # Make a copy to avoid SettingWithCopyWarning, although the calling function already does.
-    df_calc = df_active.copy()
-
-    # Calculate bead geometry based on process parameters
-    df_calc['L'] = L
-    df_calc['R'] = R
-    df_calc['Bead_Area'] = (df_calc['FeedVel'] * Area_M) / df_calc['PathVel']
-    df_calc['T'] = (df_calc['Bead_Area'] - (np.pi * R**2)) / L
-    df_calc['T_clipped'] = df_calc['T'].clip(0.0, 25.4) # Clip to a reasonable max thickness
-
-    points = df_calc[['XPos', 'YPos', 'ZPos']].values
-    # No need to rename columns, just select them in the correct order for indexing.
-    geometries = df_calc[['T_clipped', 'L', 'R']].values
-    color_data = df_calc[color_col].values
-=======
     # --- Bead Geometry Constants ---
     # These values define the physical properties of the extrusion material.
     BEAD_LENGTH = 2.0  # Length of the rectangular part of the bead cross-section (mm)
@@ -144,7 +122,6 @@
     points = df_active[['XPos', 'YPos', 'ZPos']].values
     geometries = df_active[['T_clipped']].rename(columns={'T_clipped': 'T'}).values
     color_data = df_active[color_col].values
->>>>>>> 47ce58cf
 
     all_vertices, all_faces, vertex_colors = [], [], []
     vertex_offset = 0
@@ -159,15 +136,10 @@
         if np.linalg.norm(v_direction) < 1e-6:
             continue
 
-<<<<<<< HEAD
-        verts1 = get_cross_section_vertices(p1, v_direction, g1[0], g1[1], g1[2], N=N_points_per_section)
-        verts2 = get_cross_section_vertices(p2, v_direction, g2[0], g2[1], g2[2], N=N_points_per_section)
-
-=======
         # Generate the vertices for the cross-sections at the start and end of the segment
         verts1 = get_cross_section_vertices(p1, v_direction, g1[0], BEAD_LENGTH, BEAD_RADIUS, N=POINTS_PER_SECTION)
         verts2 = get_cross_section_vertices(p2, v_direction, g2[0], BEAD_LENGTH, BEAD_RADIUS, N=POINTS_PER_SECTION)
->>>>>>> 47ce58cf
+
         all_vertices.extend(verts1)
         all_vertices.extend(verts2)
 
